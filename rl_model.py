import matplotlib.pyplot as plt
import numpy as np
import pandas as pd
from scipy import stats
from scipy.optimize import minimize, basinhopping
import seaborn as sns
import time

import bhv_analysis as bhv
from bhv_model import softmax, fitSubjValues

class RescorlaWagnerModel(object):
	'''
	Basic Rescorla-Wagner model with stochastic (softmax) choice and fixed left-right bias
	'''

	def __init__(self, fname=None, alpha=0.01, beta=-0.1, lr_bias=0.1):
		'''
		alpha: 		(float) value learning rate
		beta: 		(float)softmax inverse temperature
		lr_bias:	(float) initial left/right side bias
		'''
		self.params_init = {'alpha': alpha, 'beta': beta, 'lr_bias': lr_bias} # initial parameter values
		self.bounds = {'alpha': (0,1), 'beta': (None,0), 'lr_bias': (None,None)} # parameter bounds
		#self.params_fit = self.params_init.copy() # fitted parameter values
		self.params_fit = pd.DataFrame(columns=['alpha','beta','lr_bias'])

		self.aic = None # Akaike Information Criterion of best fit model
		self.sims = None # Simulation results from bootstrapped simulations

		self.levels2prob = {1: 0.7, 2: 0.4, 3: 0.1} # conversion from probability levels to probabilities of reward
		self.levels2amnt = {1: 0.5, 2: 0.3, 3: 0.1} # conversion from amount levels to reward amounts in L

	def data2numpy(self, data):
		data = data[bhv.isvalid(data, forced=True, sets='new')]

		img_l = data['left_image'].to_numpy()
		img_r = data['right_image'].to_numpy()
		lever = data['lever'].to_numpy()
		reward = data['if_reward'].replace({np.nan:0}).to_numpy()

		return img_l, img_r, lever, reward

	def learningRule(self, value_old, rate, feedback):
		'''
		Basic incremental learning rule
		
		value_old: 	(float) value to be updated
		rate:		(float) learning rate
		feedback:	(float) learning signal
		'''
		return value_old + rate * (feedback - value_old)

	def simulate(self, data, mode='sim', merge_data=False):
		data = data[bhv.isvalid(data, forced=True, sets='new')] # filter out invalid trials and unwanted blocks
		sim_results = pd.DataFrame()

		cols = ['value1','value2','value3','value4','value5','value6','value7','value8','value9']
		if mode == 'sim':
			cols += ['sim_choice','reward']
		elif mode == 'est':
			cols.append('log-likelihood')
		else:
			raise ValueError

		# iterate through valid blocks of each session
		for date in data['date'].unique():
			block = data[data['date']==date]
			params = self.params_fit.loc[date].to_dict()

			sim_res, values = self.simSess(*self.data2numpy(block), mode=mode, **params)

			block_sim = pd.DataFrame(np.concatenate((values, sim_res), axis=1), \
				index=block.index, columns=cols)
			sim_results = sim_results.append(block_sim)

		if merge_data:
			sim_results = pd.concat((data, sim_results), axis=1, sort=False)

		return sim_results

	def simSess(self, img_l, img_r, lever, reward, alpha=0.01, beta=-0.1, lr_bias=0.1, mode='sim'):
		'''
		Estimates learned subjective values for each trial, given experimental data
		
		data: 		(DataFrame) experimental dataset
		params:		(dict) free parameters
		'''
		values = np.zeros((lever.size,9))
		if mode == 'sim':
			result = np.zeros((lever.size,2)) # row: [simulated choice, outcome]
		elif mode == 'est':
			result = np.zeros((lever.size,1)) # log-likelihoods

		amnt_map = np.array([0.5, 0.3, 0.1, 0.5, 0.3, 0.1, 0.5, 0.3, 0.1])
		prob_map = np.array([0.7, 0.4, 0.1, 0.7, 0.4, 0.1, 0.7, 0.4, 0.1])

		err_ct = 0
		for ii in range(lever.size):
			# simulated probability of choosing left
			if np.isnan(img_l[ii]):
				q_l = -np.inf
			else:
				q_l = values[ii, int(img_l[ii])-1]

			if np.isnan(img_r[ii]):
				q_r = -np.inf
			else:
				q_r = values[ii, int(img_r[ii])-1]

			p_l = softmax(q_l, q_r, beta, lr_bias)

			if mode == 'sim':
				# simulate choice and reward outcome
				if stats.bernoulli.rvs(p_l):
					choice = -1
					chosen = int(img_l[ii]) # chosen image index
				else:
					choice = 1
					chosen = int(img_r[ii])

				if lever[ii] == choice:
					outcome = amnt_map[chosen-1] * reward[ii]
				else:
					outcome = amnt_map[chosen-1] * stats.bernoulli.rvs(prob_map[chosen-1])

				result[ii,:] = [choice, outcome]

			else:
				# compute single-trial choice likelihood
				if lever[ii] == -1:
					result[ii] = np.log(p_l)
					chosen = int(img_l[ii])
				else:
					result[ii] = np.log(1-p_l)
					chosen = int(img_r[ii])
				
				outcome = amnt_map[chosen-1] * reward[ii]

			# value update
			if ii+1 < lever.size:
				values[ii+1,:] = values[ii,:]
				values[ii+1, chosen-1] = self.learningRule(values[ii+1, chosen-1], alpha, outcome)

		return result, values

	def bootstrap(self, data, n_iter=100, merge_data=True, verbose=False):
		if merge_data:
			results = data.copy()
		else:
			results = pd.DataFrame()

		for n in range(n_iter):
			if n % 10 == 0 and verbose:
				print('simulation', n)
			res_n = self.simulate(data, mode='sim', merge_data=True)
			res_n['sim'] = n
			results = pd.concat([results, res_n], axis=1)
		self.sim_results = results

		return results

	def negLogLikelihood(self, params, param_labels, img_l, img_r, lever, reward, fixed_params={}):
		'''
		Calculate negative log-likelihood of choice behavior given model parameters
		
		params:			(list) free parameters
		param_labels:	(list) parameter labels
		block: 			(DataFrame) block data
		'''
		param_dict = fixed_params
		for key, value in zip(param_labels, params):
			param_dict[key] = value

		return -self.simSess(img_l, img_r, lever, reward, mode='est', **param_dict)[0].sum()

	def fit(self, data, params_init=None, verbose=False, min_type='local', **kwargs):
		'''
		Fit model free parameters

		data: 			(DataFrame) experimental dataset
		params_init: 	(dict) initial guess for free parameter values
		verbose: 		(bool) if True, display optimization results
		'''
		t0 = time.time()
		data = data[bhv.isvalid(data, forced=True, sets='new')] # filter out invalid trials and unwanted blocks
		dates = data['date'].unique()

		for date in dates:
			block = data[data['date']==date]

			if params_init is None:
				params_init = self.params_init

			param_labels = list(params_init.keys())
			params = [params_init[label] for label in param_labels]
			bounds = [self.bounds[label] for label in param_labels]

			# fit data by minimizing negative log-likelihood of choice behavior given model and parameters
			if min_type == 'local':
				opt = minimize(self.negLogLikelihood, params, args=(param_labels, *self.data2numpy(block)), \
					tol=1e-4, bounds=bounds, **kwargs)

				if verbose or not opt.success:
					print(date, 'fitting failed:')
					print(opt, '\n')

				if opt.success:
					self.params_fit.loc[date, param_labels] = list(opt.x)

			elif min_type == 'global':
				opt = basinhopping(self.negLogLikelihood, params, minimizer_kwargs={'method':'L-BFGS-B', \
<<<<<<< HEAD
					'args':(param_labels, *self.data2numpy(block)), 'tol':1e-4, 'bounds':bounds})

=======
					'args':(param_labels, *self.data2numpy(block)), 'tol':1e-4})
>>>>>>> aa4f7e93
				if verbose or not opt.lowest_optimization_result.success:
					print(date, 'fitting failed:')
					print(opt, '\n')

				if opt.lowest_optimization_result.success:
					self.params_fit.loc[date, param_labels] = list(opt.x)
<<<<<<< HEAD

=======
					
>>>>>>> aa4f7e93
			else:
				raise ValueError

		sim_results = self.simulate(data, mode='est', merge_data=True)
		negLL = -sim_results['log-likelihood'].sum()
		self.aic = 2*len(params)*len(dates) + 2*negLL # Update Akaike Information Criterion

		print('Fit time:', time.time()-t0)

		return sim_results, self.aic, opt

	def save(self, fname):
		pass
		# for key in self.__dict__.keys():
		# 	attr = self.__dict__[key]
		# 	if type(attr) == pd.core.frame.DataFrame:
		# 		pass
		# 	elif type(attr) == dict:
		# 		pass
		# 	else:
		# 		pass

	def plotValueDiff(self, data, date, redo_sim=False, n_iter=100):
		if redo_sim or (self.sims is None or not any(self.sims['date']==date)):
			self.sims = self.bootstrap(data, n_iter=n_iter)
		sess_sims = self.sims[self.sims['date']==date]

		colors = ['blue','blue','blue','grey','grey','grey','red','red','red']
		ls = ['-','--',':','-','--',':','-','--',':']


		sess_data = data[data['date']==date]
		est = self.simulate(sess_data, sim_choice=False)

		for img_i in range(1,10):
			value_diff = sess_sims['value%i' % img_i]
			value_diff = value_diff.apply(lambda x: est['value%i' % img_i] - x)
			orig_size = value_diff.shape

			value_diff = value_diff.to_numpy().T.reshape(np.prod(orig_size))
			trials = np.tile(np.arange(orig_size[0])+1, orig_size[1])

			sns.lineplot(trials, value_diff, color=colors[img_i-1], ls=ls[img_i-1])
		plt.xlabel('Trial')
		plt.ylabel('Estimated Value - Simulation Value')

class FixedSoftmaxRescorlaWagnerModel(RescorlaWagnerModel):
	def __init__(self, alpha=0.01):
		super().__init__()

		self.params_init = {'alpha': alpha}
		self.bounds = {'alpha': (0,1)}

	def fit(self, data, params_init=None, verbose=False, min_type='local', **kwargs):
		'''
		Fit model free parameters

		data: 			(DataFrame) experimental dataset
		params_init: 	(dict) initial guess for free parameter values
		verbose: 		(bool) if True, display optimization results
		'''
		data = data[bhv.isvalid(data, forced=True, sets='new')] # filter out invalid trials and unwanted blocks
		dates = data['date'].unique()

		for date in dates:
			block = data[data['date']==date]

			if params_init is None:
				params_init = self.params_init

			param_labels = list(params_init.keys())
			params = [params_init[label] for label in param_labels]
			bounds = [self.bounds[label] for label in param_labels]

			softmax_fits = fitSubjValues(block, model='ev', min_type=min_type)[0].iloc[0][['beta', 'lr_bias']].to_dict()

			# fit data by minimizing negative log-likelihood of choice behavior given model and parameters
			if min_type == 'local':
				opt = minimize(self.negLogLikelihood, params, args=(param_labels, *self.data2numpy(block), softmax_fits), \
					tol=1e-4, bounds=bounds, **kwargs)

				if verbose or not opt.success:
					print(date, 'fitting failed:')
					print(opt, '\n')

				if opt.success:
					self.params_fit.loc[date, param_labels] = list(opt.x)

			elif min_type == 'global':
				opt = basinhopping(self.negLogLikelihood, params, minimizer_kwargs={'method':'L-BFGS-B', \
					'args':(param_labels, *self.data2numpy(block), softmax_fits), 'tol':1e-4, 'bounds':bounds})

				if verbose or not opt.lowest_optimization_result.success:
					print(date, 'fitting failed:')
					print(opt, '\n')

				if opt.lowest_optimization_result.success:
					self.params_fit.loc[date, param_labels] = list(opt.x)

			else:
				raise ValueError

		sim_results = self.simulate(data, mode='est', merge_data=True)
		negLL = -sim_results['log-likelihood'].sum()
		self.aic = 2*len(params)*len(dates) + 2*negLL # Update Akaike Information Criterion

		return sim_results, self.aic

class FSAlphaDecayRWModel(FixedSoftmaxRescorlaWagnerModel):
	def __init__(self, tau=0.001, **kwargs):
		super().__init__(**kwargs)

		self.params_init['tau'] = tau
		self.bounds['tau'] = (0,None)
		self.params_fit['tau'] = []

	def simSess(self, img_l, img_r, lever, reward, alpha=0.01, tau=0.001, beta=-0.1, lr_bias=0.1, mode='sim'):
		'''
		Estimates learned subjective values for each trial, given experimental data
		
		data: 		(DataFrame) experimental dataset
		params:		(dict) free parameters
		'''
		values = np.zeros((lever.size,9))
		if mode == 'sim':
			result = np.zeros((lever.size,2)) # row: [simulated choice, outcome]
		elif mode == 'est':
			result = np.zeros((lever.size,1)) # log-likelihoods

		amnt_map = np.array([0.5, 0.3, 0.1, 0.5, 0.3, 0.1, 0.5, 0.3, 0.1])
		prob_map = np.array([0.7, 0.4, 0.1, 0.7, 0.4, 0.1, 0.7, 0.4, 0.1])

		err_ct = 0
		for ii in range(lever.size):
			# simulated probability of choosing left
			if np.isnan(img_l[ii]):
				q_l = -np.inf
			else:
				q_l = values[ii, int(img_l[ii])-1]

			if np.isnan(img_r[ii]):
				q_r = -np.inf
			else:
				q_r = values[ii, int(img_r[ii])-1]

			p_l = softmax(q_l, q_r, beta, lr_bias)

			if mode == 'sim':
				# simulate choice and reward outcome
				if stats.bernoulli.rvs(p_l):
					choice = -1
					chosen = int(img_l[ii]) # chosen image index
				else:
					choice = 1
					chosen = int(img_r[ii])

				if lever[ii] == choice:
					outcome = amnt_map[chosen-1] * reward[ii]
				else:
					outcome = amnt_map[chosen-1] * stats.bernoulli.rvs(prob_map[chosen-1])

				result[ii,:] = [choice, outcome]

			else:
				# compute single-trial choice likelihood
				if lever[ii] == -1:
					result[ii] = np.log(p_l)
					chosen = int(img_l[ii])
				else:
					result[ii] = np.log(1-p_l)
					chosen = int(img_r[ii])
				
				outcome = amnt_map[chosen-1] * reward[ii]

			# value update
			if ii+1 < lever.size:
				alpha_dis = alpha*np.exp(-tau*ii)
				values[ii+1,:] = values[ii,:]
				values[ii+1, chosen-1] = self.learningRule(values[ii+1, chosen-1], alpha_dis, outcome)

		return result, values

class FSWinStayLoseShiftRWModel(FixedSoftmaxRescorlaWagnerModel):
	def __init__(self, wsls_bias=0.1, **kwargs):
		super().__init__(**kwargs)

		self.params_init['wsls_bias'] = wsls_bias
		self.bounds['wsls_bias'] = (0,None)
		self.params_fit['wsls_bias'] = []

	def simSess(self, img_l, img_r, lever, reward, alpha=0.01, beta=-0.1, lr_bias=0.1, wsls_bias=0.1, mode='sim'):
		'''
		Estimates learned subjective values for each trial, given experimental data
		
		data: 		(DataFrame) experimental dataset
		params:		(dict) free parameters
		'''
		values = np.zeros((lever.size,9))
		last_outcome = np.ones(9)*0.5
		if mode == 'sim':
			result = np.zeros((lever.size,2)) # row: [simulated choice, outcome]
		elif mode == 'est':
			result = np.zeros((lever.size,1)) # log-likelihoods

		amnt_map = np.array([0.5, 0.3, 0.1, 0.5, 0.3, 0.1, 0.5, 0.3, 0.1])
		prob_map = np.array([0.7, 0.4, 0.1, 0.7, 0.4, 0.1, 0.7, 0.4, 0.1])

		err_ct = 0
		for ii in range(lever.size):
			# simulated probability of choosing left
			if np.isnan(img_l[ii]):
				q_l = -np.inf
			else:
				q_l = values[ii, int(img_l[ii])-1]

			if np.isnan(img_r[ii]):
				q_r = -np.inf
			else:
				q_r = values[ii, int(img_r[ii])-1]

			bias = lr_bias
			if not (np.isnan(img_l[ii]) or np.isnan(img_r[ii])):
				if last_outcome[int(img_l[ii])-1] > last_outcome[int(img_r[ii])-1]:
					bias -= wsls_bias
				elif last_outcome[int(img_l[ii])-1] < last_outcome[int(img_r[ii])-1]:
					bias += wsls_bias

			p_l = softmax(q_l, q_r, beta, bias)

			if mode == 'sim':
				# simulate choice and reward outcome
				if stats.bernoulli.rvs(p_l):
					choice = -1
					chosen = int(img_l[ii]) # chosen image index
				else:
					choice = 1
					chosen = int(img_r[ii])

				if lever[ii] == choice:
					outcome = amnt_map[chosen-1] * reward[ii]
				else:
					outcome = amnt_map[chosen-1] * stats.bernoulli.rvs(prob_map[chosen-1])

				result[ii,:] = [choice, outcome]

			else:
				# compute single-trial choice likelihood
				if lever[ii] == -1:
					result[ii] = np.log(p_l)
					chosen = int(img_l[ii])
				else:
					result[ii] = np.log(1-p_l)
					chosen = int(img_r[ii])
				
				outcome = amnt_map[chosen-1] * reward[ii]

			# value update
			if ii+1 < lever.size:
				values[ii+1,:] = values[ii,:]
				values[ii+1, chosen-1] = self.learningRule(values[ii+1, chosen-1], alpha, outcome)
				last_outcome[chosen-1] = outcome > 0

		return result, values

class FSAlphaFixedAlphaForcedRWModel(FixedSoftmaxRescorlaWagnerModel):
	def __init__(self, alpha_fixed=0.01, alpha_forced=0.01, **kwargs):
		super().__init__(**kwargs)

		self.params_init = {'alpha_fixed': alpha_fixed, 'alpha_forced': alpha_forced}
		self.bounds = {'alpha_fixed': (0,1), 'alpha_forced': (0,1)}
		self.params_fit = pd.DataFrame(columns=['alpha_fixed','alpha_forced','beta','lr_bias'])

	def simSess(self, img_l, img_r, lever, reward, alpha_fixed=0.01, alpha_forced=0.01, beta=-0.1, lr_bias=0.1, mode='sim'):
		'''
		Estimates learned subjective values for each trial, given experimental data
		
		data: 		(DataFrame) experimental dataset
		params:		(dict) free parameters
		'''
		values = np.zeros((lever.size,9))
		if mode == 'sim':
			result = np.zeros((lever.size,2)) # row: [simulated choice, outcome]
		elif mode == 'est':
			result = np.zeros((lever.size,1)) # log-likelihoods

		amnt_map = np.array([0.5, 0.3, 0.1, 0.5, 0.3, 0.1, 0.5, 0.3, 0.1])
		prob_map = np.array([0.7, 0.4, 0.1, 0.7, 0.4, 0.1, 0.7, 0.4, 0.1])

		err_ct = 0
		for ii in range(lever.size):
			# simulated probability of choosing left
			if np.isnan(img_l[ii]):
				q_l = -np.inf
			else:
				q_l = values[ii, int(img_l[ii])-1]

			if np.isnan(img_r[ii]):
				q_r = -np.inf
			else:
				q_r = values[ii, int(img_r[ii])-1]

			p_l = softmax(q_l, q_r, beta, lr_bias)

			if mode == 'sim':
				# simulate choice and reward outcome
				if stats.bernoulli.rvs(p_l):
					choice = -1
					chosen = int(img_l[ii]) # chosen image index
				else:
					choice = 1
					chosen = int(img_r[ii])

				if lever[ii] == choice:
					outcome = amnt_map[chosen-1] * reward[ii]
				else:
					outcome = amnt_map[chosen-1] * stats.bernoulli.rvs(prob_map[chosen-1])

				result[ii,:] = [choice, outcome]

			else:
				# compute single-trial choice likelihood
				if lever[ii] == -1:
					result[ii] = np.log(p_l)
					chosen = int(img_l[ii])
				else:
					result[ii] = np.log(1-p_l)
					chosen = int(img_r[ii])
				
				outcome = amnt_map[chosen-1] * reward[ii]

			# value update
			if ii+1 < lever.size:
				values[ii+1,:] = values[ii,:]
				if np.isnan(img_l[ii]) or np.isnan(img_r[ii]):
					values[ii+1, chosen-1] = self.learningRule(values[ii+1, chosen-1], alpha_forced, outcome)
				else:
					values[ii+1, chosen-1] = self.learningRule(values[ii+1, chosen-1], alpha_fixed, outcome)

		return result, values<|MERGE_RESOLUTION|>--- conflicted
+++ resolved
@@ -210,23 +210,15 @@
 
 			elif min_type == 'global':
 				opt = basinhopping(self.negLogLikelihood, params, minimizer_kwargs={'method':'L-BFGS-B', \
-<<<<<<< HEAD
 					'args':(param_labels, *self.data2numpy(block)), 'tol':1e-4, 'bounds':bounds})
 
-=======
-					'args':(param_labels, *self.data2numpy(block)), 'tol':1e-4})
->>>>>>> aa4f7e93
 				if verbose or not opt.lowest_optimization_result.success:
 					print(date, 'fitting failed:')
 					print(opt, '\n')
 
 				if opt.lowest_optimization_result.success:
 					self.params_fit.loc[date, param_labels] = list(opt.x)
-<<<<<<< HEAD
-
-=======
 					
->>>>>>> aa4f7e93
 			else:
 				raise ValueError
 
